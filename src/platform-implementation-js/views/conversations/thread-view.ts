--- conflicted
+++ resolved
@@ -10,18 +10,7 @@
 import type { ButtonDescriptor, Contact } from '../../../inboxsdk';
 import type TypedEventEmitter from 'typed-emitter';
 import { type ContentPanelDescriptor } from '../../driver-common/sidebar/ContentPanelViewDriver';
-<<<<<<< HEAD
 import { Descriptor } from '../../../types/descriptor';
-
-interface Members {
-  threadViewImplementation: ThreadViewDriver;
-  appId: string;
-  driver: Driver;
-  membrane: Membrane;
-}
-=======
-import type { Descriptor } from '../../../types/descriptor';
->>>>>>> aacf7f80
 
 export type ThreadViewEvents = {
   destroy(): void;
@@ -153,14 +142,6 @@
   addLabel(): SimpleElementView {
     return this.#threadViewImplementation.addLabel();
   }
-<<<<<<< HEAD
-
-  addSubjectButton(buttonDescriptor: Descriptor<ButtonDescriptor>) {
-    return get(memberMap, this).threadViewImplementation.addSubjectButton(buttonDescriptor);
-  }
-}
-=======
->>>>>>> aacf7f80
 
   #bindToStreamEvents() {
     this.#threadViewImplementation.getEventStream().onEnd(() => {
@@ -183,6 +164,10 @@
         });
       });
   }
+
+  addSubjectButton(buttonDescriptor: Descriptor<ButtonDescriptor>) {
+    return this.#threadViewImplementation.addSubjectButton(buttonDescriptor);
+  }
 }
 
 export default ThreadView;