--- conflicted
+++ resolved
@@ -36,13 +36,8 @@
 		// Deprecated `new InboxSDK` constructor used.
 	}
 
-<<<<<<< HEAD
 	tracker.setup(appId, opts, this.LOADER_VERSION, this.IMPL_VERSION);
-=======
-	this._tracker = new Tracker(appId, opts);
 	this._membraneMap = new MembraneMap();
-
->>>>>>> f41ee40f
 	this._driver = new GmailDriver();
 	tracker.setUserEmailAddress(this._driver.getUserEmailAddress());
 
