/* @flow */

import once from 'lodash/once';
import constant from 'lodash/constant';
import autoHtml from 'auto-html';
import RSVP from 'rsvp';

import Kefir from 'kefir';
import kefirBus from 'kefir-bus';
import type {Bus} from 'kefir-bus';
import kefirStopper from 'kefir-stopper';
import type {Stopper} from 'kefir-stopper';
import {defn} from 'ud';

import type {TagTree} from 'tag-tree';
import LiveSet from 'live-set';
import lsFilter from 'live-set/filter';
import lsMerge from 'live-set/merge';
import lsFlatMap from 'live-set/flatMap';
import lsMapWithRemoval from 'live-set/mapWithRemoval';
import toValueObservable from 'live-set/toValueObservable';
import type PageParserTree from 'page-parser-tree';
import makePageParserTree from './makePageParserTree';

import Logger from '../../lib/logger';
import toItemWithLifetimeStream from '../../lib/toItemWithLifetimeStream';
import injectScript from '../../lib/inject-script';
import fromEventTargetCapture from '../../lib/from-event-target-capture';
import BiMapCache from 'bimapcache';
import getGmailMessageIdForInboxMessageId from './getGmailMessageIdForInboxMessageId';
import getInboxMessageIdForInboxThreadId from './getInboxMessageIdForInboxThreadId';
import getThreadIdFromMessageId from '../../driver-common/getThreadIdFromMessageId';
import gmailAjax from '../../driver-common/gmailAjax';
import populateRouteID from '../../lib/populateRouteID';
import simulateKey from '../../lib/dom/simulate-key';
import setCss from '../../lib/dom/set-css';
import querySelector from '../../lib/dom/querySelectorOrFail';
import customStyle from './custom-style';
import censorHTMLstring from '../../../common/censor-html-string';
import censorHTMLtree from '../../../common/censor-html-tree';
import type KeyboardShortcutHandle from '../../views/keyboard-shortcut-handle';
import getComposeViewDriverLiveSet from './getComposeViewDriverLiveSet';

import type {ItemWithLifetime, ElementWithLifetime} from '../../lib/dom/make-element-child-stream';
import querySelectorOne from '../../lib/dom/querySelectorOne';
import idMap from '../../lib/idMap';
import makeMutationObserverChunkedStream from '../../lib/dom/make-mutation-observer-chunked-stream';
import getSidebarClassnames from './getSidebarClassnames';
import InboxButterBarDriver from './inbox-butter-bar-driver';

import threadParser from './detection/thread/parser';
import threadRowParser from './detection/thread-row/parser';
import messageParser from './detection/message/parser';
import attachmentCardParser from './detection/attachmentCard/parser';
import attachmentOverlayParser from './detection/attachmentOverlay/parser';
import nativeDrawerParser from './detection/nativeDrawer/parser';
import searchBarParser from './detection/searchBar/parser';
import chatSidebarParser from './detection/chatSidebar/parser';
import appToolbarLocationParser from './detection/appToolbarLocation/parser';

import setupRouteViewDriverStream from './setupRouteViewDriverStream';

import type InboxRouteView from './views/inbox-route-view';
import type InboxCustomRouteView from './views/inbox-custom-route-view';
import type InboxDummyRouteView from './views/inbox-dummy-route-view';
import type InboxComposeView from './views/inbox-compose-view';
import InboxThreadView from './views/inbox-thread-view';
import InboxThreadRowView from './views/inbox-thread-row-view';
import InboxMessageView from './views/inbox-message-view';
import InboxAttachmentCardView from './views/inbox-attachment-card-view';
import InboxAttachmentOverlayView from './views/inbox-attachment-overlay-view';
import InboxChatSidebarView from './views/inbox-chat-sidebar-view';
import InboxToolbarView from './views/InboxToolbarView';

import InboxAppSidebarView from './views/inbox-app-sidebar-view';

import registerSearchSuggestionsProvider from './registerSearchSuggestionsProvider';

import InboxAppToolbarButtonView from './views/inbox-app-toolbar-button-view';
import InboxPageCommunicator from './inbox-page-communicator';
import InboxModalView from './views/inbox-modal-view';
import InboxDrawerView from './views/inbox-drawer-view';
import InboxBackdrop from './views/inbox-backdrop';
import type ButterBar from '../../namespaces/butter-bar';
import type {RouteParams} from '../../namespaces/router';
import type {Driver} from '../../driver-interfaces/driver';
import type {PiOpts, EnvData} from '../../platform-implementation';

class InboxDriver {
  _appId: string;
  _logger: Logger;
  _opts: PiOpts;
  _envData: EnvData;
  _stopper: Stopper;
  onready: Promise<void>;
  _page: PageParserTree;
  _routeViewDriverStream: Kefir.Observable<*>;
  _rowListViewDriverStream: Kefir.Observable<any>;
  _composeViewDriverLiveSet: LiveSet<InboxComposeView>;
  _threadRowViewDriverLiveSet: LiveSet<InboxThreadRowView>;
  _threadViewDriverLiveSet: LiveSet<InboxThreadView>;
  _messageViewDriverLiveSet: LiveSet<InboxMessageView>;
  _attachmentCardViewDriverLiveSet: LiveSet<InboxAttachmentCardView>;
  _attachmentOverlayViewDriverLiveSet: LiveSet<InboxAttachmentOverlayView>;
  _chatSidebarViewLiveSet: LiveSet<InboxChatSidebarView>;
  _toolbarViewDriverLiveSet: LiveSet<InboxToolbarView>;
  _currentRouteViewDriver: InboxRouteView|InboxDummyRouteView|InboxCustomRouteView;
  _threadViewElements: WeakMap<HTMLElement, InboxThreadView> = new WeakMap();
  _messageViewElements: WeakMap<HTMLElement, InboxMessageView> = new WeakMap();
  _butterBarDriver = new InboxButterBarDriver();
  _butterBar: ButterBar;
  _pageCommunicator: InboxPageCommunicator;
  _lastInteractedAttachmentCardView: ?InboxAttachmentCardView = null;
  _lastInteractedAttachmentCardViewSet: Bus<any> = kefirBus();
  _appSidebarView: ?InboxAppSidebarView = null;
  _customRouteIDs: Set<string> = new Set();

  getGmailMessageIdForInboxMessageId: (inboxMessageId: string) => Promise<string>;
  getInboxMessageIdForInboxThreadId: (inboxThreadId: string) => Promise<string>;
  getThreadIdFromMessageId: (messageId: string) => Promise<string>;

  constructor(appId: string, LOADER_VERSION: string, IMPL_VERSION: string, logger: Logger, opts: PiOpts, envData: EnvData) {
    (this: Driver); // interface check
    customStyle();
    this._appId = appId;
    this._logger = logger;
    this._opts = opts;
    this._envData = envData;
    this._stopper = kefirStopper();
    this._pageCommunicator = new InboxPageCommunicator();

    this._page = makePageParserTree(this, document);
    this._stopper.onValue(() => this._page.dump());

    this.onready = injectScript().then(() => {
      this._logger.setUserEmailAddress(this.getUserEmailAddress());
    });

    {
      if (global.localStorage) {
        // We used to not always identify the ids of messages correctly, so we
        // just drop the old cache and use a new one.
        global.localStorage.removeItem('inboxsdk__cached_gmail_and_inbox_message_ids');
      }
      const gmailMessageIdForInboxMessageIdCache = new BiMapCache({
        key: 'inboxsdk__cached_gmail_and_inbox_message_ids_2',
        getAfromB: (inboxMessageId: string) => getGmailMessageIdForInboxMessageId(this, inboxMessageId),
        getBfromA() {
          throw new Error('should not happen');
        }
      });
      this.getGmailMessageIdForInboxMessageId = inboxMessageId =>
        gmailMessageIdForInboxMessageIdCache.getAfromB(inboxMessageId);
    }

    {
      const inboxMessageIdForInboxThreadIdCache = new BiMapCache({
        key: 'inboxsdk__cached_inbox_message_and_inbox_thread_ids',
        getAfromB: (inboxThreadId: string) => getInboxMessageIdForInboxThreadId(this, inboxThreadId),
        getBfromA() {
          throw new Error('should not happen');
        }
      });
      this.getInboxMessageIdForInboxThreadId = inboxThreadId =>
        inboxMessageIdForInboxThreadIdCache.getAfromB(inboxThreadId);
    }

    {
      const threadIdFromMessageIdCache = new BiMapCache({
        key: 'inboxsdk__cached_thread_and_message_ids',
        getAfromB: (messageId: string) => getThreadIdFromMessageId(this, messageId),
        getBfromA() {
          throw new Error('should not happen');
        }
      });
      this.getThreadIdFromMessageId = messageId =>
        threadIdFromMessageIdCache.getAfromB(messageId);
    }

    this._threadRowViewDriverLiveSet = lsMapWithRemoval(this._page.tree.getAllByTag('collapsedThreadRow'), (node, removal) => {
      const el = node.getValue();
      const parsed = threadRowParser(el);
      if (parsed.errors.length) {
        this._logger.errorSite(new Error('parse errors (threadRow)'), {
          score: parsed.score,
          errors: parsed.errors,
          html: censorHTMLtree(el)
        });
      }
      const view = new InboxThreadRowView(el, this, parsed);
      removal.then(() => {
        view.destroy();
      });
      return view;
    });

    this._threadViewDriverLiveSet = lsMapWithRemoval(this._page.tree.getAllByTag('thread'), (node, removal) => {
      const el = node.getValue();
      const parsed = threadParser(el);
      if (parsed.errors.length) {
        this._logger.errorSite(new Error('parse errors (thread)'), {
          score: parsed.score,
          errors: parsed.errors,
          html: censorHTMLtree(el)
        });
      }
      const view = new InboxThreadView(el, this, parsed);
      removal.then(() => {
        view.destroy();
      });
      return view;
    });

    this._messageViewDriverLiveSet = lsFlatMap(
      this._page.tree.getAllByTag('message'),
      node => {
        const el = node.getValue();
        let parsed = messageParser(el);
        if (parsed.errors.length > 0) {
          this._logger.errorSite(new Error('parse errors (message)'), {
            score: parsed.score,
            errors: parsed.errors,
            html: censorHTMLtree(el)
          });
        }
        if (parsed.attributes.isDraft) return LiveSet.constant(new Set());
        return new LiveSet({
          read() {
            throw new Error();
          },
          listen: (setValues, controller) => {
            setValues(new Set());
            const unsub = kefirStopper();

            // If the InboxMessageView is destroyed before the element is removed,
            // then make a new InboxMessageView out of the same element. Inbox re-uses
            // elements for different messages in some cases.
            const newView = firstRun => {
              if (!firstRun) {
                parsed = messageParser(el);
                if (parsed.errors.length > 0) {
                  this._logger.errorSite(new Error(`message reparse errors`), {
                    score: parsed.score,
                    errors: parsed.errors,
                    html: censorHTMLtree(el)
                  });
                }
              }
              const view = new InboxMessageView(el, this, parsed);
              view.getStopper().takeUntilBy(unsub).onValue(() => {
                controller.remove(view);
                newView(false);
              });
              unsub.takeUntilBy(view.getStopper()).onValue(() => {
                view.destroy();
              });
              controller.add(view);
            };

            newView(true);

            return () => {
              unsub.destroy();
            };
          }
        });
      }
    );

    this._attachmentCardViewDriverLiveSet = lsMapWithRemoval(this._page.tree.getAllByTag('attachmentCard'), (node, removal) => {
      const el = node.getValue();
      const parsed = attachmentCardParser(el);
      if (parsed.errors.length) {
        this._logger.errorSite(new Error('parse errors (attachmentCard)'), {
          score: parsed.score,
          errors: parsed.errors,
          html: censorHTMLtree(el)
        });
      }
      const view = new InboxAttachmentCardView({element: el, parsed}, this);
      removal.then(() => {
        view.destroy();
      });
      return view;
    });

    this._attachmentOverlayViewDriverLiveSet = lsFlatMap(this._page.tree.getAllByTag('attachmentOverlay'), node => {
      const el = node.getValue();
      const parsed = attachmentOverlayParser(el);
      if (parsed.errors.length) {
        this._logger.errorSite(new Error('parse errors (attachmentOverlay)'), {
          score: parsed.score,
          errors: parsed.errors,
          html: censorHTMLtree(el)
        });
      }
      const cardView = this.getLastInteractedAttachmentCardView();
      if (!cardView) {
        this._logger.error(new Error('Encountered overlay without knowing cardView'));
        return LiveSet.constant(new Set());
      }

      return new LiveSet({
        read() {
          throw new Error();
        },
        listen: setValues => {
          const view = new InboxAttachmentOverlayView(this, el, parsed, cardView);
          setValues(new Set([view]));
          return () => {
            view.destroy();
          };
        }
      });
    });
    this._attachmentOverlayViewDriverLiveSet.subscribe({});
    // force activation because nothing outside of the driver is going to
    // subscribe to this, unlike some of the other livesets.

    this._composeViewDriverLiveSet = getComposeViewDriverLiveSet(this, this._page.tree);

    this._chatSidebarViewLiveSet = lsMapWithRemoval(this._page.tree.getAllByTag('chatSidebar'), (node, removal) => {
      const el = node.getValue();
      const parsed = chatSidebarParser(el);
      if (parsed.errors.length) {
        this._logger.errorSite(new Error('parse errors (chatSidebar)'), {
          score: parsed.score,
          errors: parsed.errors,
          html: censorHTMLtree(el)
        });
      }
      const view = new InboxChatSidebarView(el, parsed);
      removal.then(() => {
        view.destroy();
      });
      return view;
    });
    this._chatSidebarViewLiveSet.subscribe({});
    // force activation because nothing outside of the driver is going to
    // subscribe to this, unlike some of the other livesets.

    this._routeViewDriverStream = setupRouteViewDriverStream(this);
    this._routeViewDriverStream.takeUntilBy(this._stopper).onValue(routeViewDriver => {
      this._currentRouteViewDriver = routeViewDriver;
    });

    this._rowListViewDriverStream = Kefir.never();

    Kefir.later(30*1000)
      .takeUntilBy(toItemWithLifetimeStream(this._page.tree.getAllByTag('appToolbarLocation')))
      .onValue(() => {
        this._logger.errorSite(new Error('Failed to find appToolbarLocation'));
      });

    toValueObservable(this._page.tree.getAllByTag('searchBar')).subscribe(({value: node}) => {
      const el = node.getValue();
      const parsed = searchBarParser(el);
      if (parsed.errors.length) {
        this._logger.errorSite(new Error('parse errors (searchBar)'), {
          score: parsed.score,
          errors: parsed.errors,
          html: censorHTMLtree(el)
        });
      }
    });

    Kefir.later(30*1000)
      .takeUntilBy(toItemWithLifetimeStream(this._page.tree.getAllByTag('searchBar')))
      .onValue(() => {
        this._logger.errorSite(new Error('Failed to find searchBar'));
      });

    toValueObservable(this._page.tree.getAllByTag('nativeDrawer')).subscribe(({value: node}) => {
      const el = node.getValue();
      const parsed = nativeDrawerParser(el);
      if (parsed.errors.length) {
        this._logger.errorSite(new Error('parse errors (nativeDrawer)'), {
          score: parsed.score,
          errors: parsed.errors,
          html: censorHTMLtree(el)
        });
      }
    });

    // When a user goes from one thread to another, a new thread view is made
    // but the old thread view doesn't get destroyed until it finishes
    // animating out. We need to clear the old thread view's sidebar
    // immediately when a new thread view comes in.
    let _currentThreadView = null;
    this._threadViewDriverLiveSet.subscribe(changes => {
      changes.forEach(change => {
        if (change.type === 'add') {
          const threadView = change.value;
          if (_currentThreadView) {
            _currentThreadView.removePanels();
          }
          _currentThreadView = threadView;
        }
      });
    });

    this._toolbarViewDriverLiveSet = lsMerge([
      lsMapWithRemoval(this._page.tree.getAllByTag('listToolBar'), (node, removal) => {
        const el = node.getValue();
        const view = new InboxToolbarView(el, this, null);
        removal.then(() => {
          view.destroy();
        });
        return view;
      }),
      lsMapWithRemoval(this._threadViewDriverLiveSet, (inboxThreadView, removal) => {
        const el = inboxThreadView.getToolbarElement();
        const view = new InboxToolbarView(el, this, inboxThreadView);
        removal.then(() => {
          view.destroy();
        });
        return view;
      })
    ]);
  }

  destroy() {
    this._stopper.destroy();
  }

  getAppId() {
    return this._appId;
  }
  getOpts(): PiOpts {return this._opts;}
  getLogger(): Logger {return this._logger;}
  getStopper(): Kefir.Observable<null> {return this._stopper;}
  getRouteViewDriverStream() {return this._routeViewDriverStream;}
  getCurrentRouteViewDriver() {return this._currentRouteViewDriver;}
  getRowListViewDriverStream() {return Kefir.never();}
  getComposeViewDriverLiveSet() {return this._composeViewDriverLiveSet;}
  getComposeViewDriverStream() {
    return toItemWithLifetimeStream(this._composeViewDriverLiveSet).map(({el})=>el);
  }
  getThreadRowViewDriverLiveSet() {
    return this._threadRowViewDriverLiveSet;
  }
  getThreadRowViewDriverStream() {
    return toItemWithLifetimeStream(this._threadRowViewDriverLiveSet).map(({el})=>el);
<<<<<<< HEAD
      // .filter(() => false); // TODO re-enable when threadRowViews are ready
=======
>>>>>>> e7f647e8
  }
  getThreadViewDriverStream() {
    return toItemWithLifetimeStream(this._threadViewDriverLiveSet).map(({el})=>el);
  }
  getMessageViewDriverStream() {
    return toItemWithLifetimeStream(this._messageViewDriverLiveSet).map(({el})=>el);
  }
  getAttachmentCardViewDriverStream() {
    return toItemWithLifetimeStream(this._attachmentCardViewDriverLiveSet).map(({el})=>el);
  }
  getToolbarViewDriverStream() {
    return toItemWithLifetimeStream(this._toolbarViewDriverLiveSet).map(({el})=>el);
      // .filter(() => false); // TODO re-enable when threadRowViews are ready
  }
  getButterBarDriver(): Object {return this._butterBarDriver;}
  getButterBar(): ButterBar {return this._butterBar;}
  setButterBar(bb: ButterBar) {this._butterBar = bb;}
  getPageCommunicator(): InboxPageCommunicator {return this._pageCommunicator;}

  getThreadViewElementsMap() {return this._threadViewElements;}
  getMessageViewElementsMap() {return this._messageViewElements;}

  getTagTree(): TagTree<HTMLElement> {return this._page.tree;}

  getCustomRouteIDs(): Set<string> {return this._customRouteIDs;}

  getCurrentChatSidebarView(): InboxChatSidebarView {
    const view = Array.from(this._chatSidebarViewLiveSet.values())[0];
    if (!view) throw new Error('No chat sidebar found');
    return view;
  }

  getAppSidebarView(): InboxAppSidebarView {
    if (!this._appSidebarView) {
      this._appSidebarView = new InboxAppSidebarView(this);
    }
    return this._appSidebarView;
  }

  getChatSidebarButton(): HTMLElement {
    const appToolbarLocationNode = Array.from(this._page.tree.getAllByTag('appToolbarLocation').values())[0];
    const parsed = appToolbarLocationNode ? appToolbarLocationParser(appToolbarLocationNode.getValue()) : null;
    const el = parsed ? parsed.elements.chatSidebarButton : null;
    if (!el) throw new Error('No chat sidebar button found');
    return el;
  }

  getLastInteractedAttachmentCardView() {
    return this._lastInteractedAttachmentCardView;
  }
  setLastInteractedAttachmentCardView(card: InboxAttachmentCardView) {
    this._lastInteractedAttachmentCardViewSet.emit();
    this._lastInteractedAttachmentCardView = card;
    if (card) {
      card.getStopper()
        .merge(fromEventTargetCapture((document.body:any), 'click'))
        .take(1)
        .takeUntilBy(this._lastInteractedAttachmentCardViewSet)
        .takeUntilBy(this._stopper)
        .onValue(() => {
          this._lastInteractedAttachmentCardView = null;
        });
    }
  }

  openComposeWindow(): void {
    const fabButton = querySelectorOne((document.body:any), 'nav[role=banner] ~ div[aria-expanded] button:not([tabindex="-1"])');
    fabButton.click();
  }

  activateShortcut(keyboardShortcutHandle: KeyboardShortcutHandle, appName: ?string, appIconUrl: ?string): void {
    console.warn('activateShortcut not implemented'); //eslint-disable-line no-console
  }

  getGmailActionToken = once(async () => {
    const accountParamMatch = document.location.pathname.match(/(\/u\/\d+)\//i);
    const accountParam = accountParamMatch ? accountParamMatch[1] : '/u/0';
    const response = await gmailAjax({
      url: `https://mail.google.com/mail${accountParam}/`,
      xhrFields: {
        withCredentials: true
      },
      canRetry: true,
    });
    const tokenVarMatch = response.text.match(/var GM_ACTION_TOKEN=("[^"]+")/);
    if (!tokenVarMatch) {
      throw new Error('Could not find GM_ACTION_TOKEN');
    }
    return JSON.parse(tokenVarMatch[1]);
  });

  getUserEmailAddress(): string {
    const s = (document.head:any).getAttribute('data-inboxsdk-user-email-address');
    if (s == null) throw new Error('should not happen');
    return s;
  }

  getUserContact(): Contact {
    return {
      emailAddress: this.getUserEmailAddress(),
      name: this.getUserEmailAddress()
    };
  }

  getAccountSwitcherContactList(): Contact[] {
    console.log('getAccountSwitcherContactList not implemented'); //eslint-disable-line no-console
    return [this.getUserContact()];
  }

  addNavItem(appId: string, navItemDescriptor: Object): Object {
    console.log('addNavItem not implemented'); //eslint-disable-line no-console
    const obj = {
      getEventStream: constant(Kefir.never()),
      addNavItem: () => obj,
      setCollapsed: () => {},
      destroy: () => {}
    };
    return obj;
  }

  getSentMailNativeNavItem(): Promise<Object> {
    // stub, never resolve
    // console.log('getSentMailNativeNavItem not implemented');
    return new Promise((resolve, reject) => {});
  }

  createLink(routeID: string, params: ?RouteParams): any {
    throw new Error("Not implemented");
  }

  goto(routeID: string, params: ?RouteParams): void {
    if (!this._customRouteIDs.has(routeID)) {
      throw new Error(`Invalid routeID: ${routeID}`);
    }
    document.location.hash = populateRouteID(routeID, params);
  }

  addCustomRouteID(routeID: string): () => void {
    this._customRouteIDs.add(routeID);
    this._pageCommunicator.registerAllowedHashLinkStartTerm(routeID.split('/')[0]);
    return () => {
      this._customRouteIDs.delete(routeID);
    };
  }

  addCustomListRouteID(routeID: string, handler: Function): () => void {
    console.log('addCustomListRouteID not implemented'); //eslint-disable-line no-console
    return () => {};
  }

  showCustomRouteView(el: HTMLElement): void {
    let customViewBase = document.querySelector('body > .inboxsdk__custom_view');
    if (!customViewBase) {
      const _customViewBase = customViewBase = document.createElement('div');
      customViewBase.className = 'inboxsdk__custom_view';

      const {chat, nav} = getSidebarClassnames();

      setCss('custom_view_base_margins', `
        .inboxsdk__custom_view.${nav||'nav_sidebar'} >
        .${idMap('custom_view_container')}.${idMap('custom_view_min_margins')} {
          margin-left: 232px;
        }
        .inboxsdk__custom_view.${chat||'chat_sidebar'} >
        .${idMap('custom_view_container')}.${idMap('custom_view_min_margins')} {
          margin-right: 232px;
        }
      `);

      // Mirror the nav and chat sidebar classnames onto the inboxsdk__custom_view
      // element so that if the custom_view_container element also has the centerList
      // classname, then Inbox's margin rules for centerList will apply to it.
      const main = querySelector(document, 'body > div[class][id][jsaction][jslog]');
      makeMutationObserverChunkedStream(main, {attributes: true, attributeFilter: ['class']})
        .toProperty(() => null)
        .onValue(() => {
          [chat, nav].filter(Boolean).forEach(className => {
            if (main.classList.contains(className)) {
              _customViewBase.classList.add(className);
            } else {
              _customViewBase.classList.remove(className);
            }
          });
        });

      ((document.body:any):HTMLElement).appendChild(customViewBase);
    }

    customViewBase.innerHTML = '';
    customViewBase.appendChild(el);
    customViewBase.style.display = '';

    ((document.body:any):HTMLElement).classList.add('inboxsdk__custom_view_active');

    const main = document.querySelector('[id][jsaction] > div[token][class]');
    if (main) {
      main.style.display = 'none';
    }
  }

  showNativeRouteView(): void {
    ((document.body:any):HTMLElement).classList.remove('inboxsdk__custom_view_active');
    const customViewBase = document.querySelector('body > .inboxsdk__custom_view');
    if (customViewBase) {
      customViewBase.style.display = 'none';
      customViewBase.innerHTML = '';
    }
    const main = document.querySelector('[id][jsaction] > div[token][class]');
    if (main) {
      main.style.display = '';
    }
  }

  setShowNativeNavMarker(isNative: boolean) {
    // stub
  }

  setShowNativeAddonSidebar(isNative: boolean) {
    // stub
  }

  registerSearchSuggestionsProvider(handler: Function) {
    registerSearchSuggestionsProvider(this, handler);
  }

  registerSearchQueryRewriter(obj: Object) {
    console.log('registerSearchQueryRewriter not implemented'); //eslint-disable-line no-console
  }

  addToolbarButtonForApp(buttonDescriptor: Kefir.Observable<Object>): Promise<InboxAppToolbarButtonView> {
    const view = new InboxAppToolbarButtonView(
      buttonDescriptor,
      this._page.tree.getAllByTag('appToolbarLocation'),
      this._page.tree.getAllByTag('searchBar')
    );
    return view.waitForReady();
  }

  isRunningInPageContext(): boolean {
    return !!(global.gbar && global.gbar._CONFIG);
  }

  showAppIdWarning() {
    const topDiv = document.createElement('div');
    topDiv.className = 'inboxsdk__appid_warning';
    topDiv.innerHTML = `
  <button type="button" value="" title="Close" class="inboxsdk__close_button"></button>
  <div class="inboxsdk__appid_warning_main">
    <div class="topline">InboxSDK Developer Warning: Invalid AppId</div>
    <div>You've loaded the InboxSDK with an unregistered appId. Registration is free but necessary to load the SDK.</div>
  </div>
  <a class="inboxsdk__appid_register" target="_blank" href="https://www.inboxsdk.com/register">Register Your App</a>
  `;

    ((document.body:any):HTMLElement).insertBefore(topDiv, ((document.body:any):HTMLElement).firstChild);

    const closeBtn = topDiv.querySelector('.inboxsdk__close_button');
    if (!closeBtn) throw new Error('Should not happen');
    closeBtn.addEventListener('click', function(e: MouseEvent) {
      topDiv.remove();
    });
  }

  openDraftByMessageID(messageID: string): void {
    throw new Error("Not implemented");
  }

  createMoleViewDriver(options: Object): Object {
    throw new Error("Not implemented");
  }

  createModalViewDriver(options: Object): InboxModalView {
    return new InboxModalView(options);
  }

  createTopMessageBarDriver(options: Object): Object {
    throw new Error("Not implemented");
  }

  createDrawerViewDriver(options) {
    const drawerView = new InboxDrawerView(options);
    // TODO if a native drawer was already open, we should close the native
    // drawer istead of the new one.

    // If a nativeDrawer is opened while the new SDK drawer is open, then close
    // the SDK drawer.
    Kefir.fromESObservable(this._page.tree.getAllByTag('nativeDrawer'))
      .takeUntilBy(drawerView.getClosingStream())
      .onValue(changes => {
        for (let change of changes) {
          if (change.type === 'add') {
            drawerView.close();
            break;
          }
        }
      });

    return drawerView;
  }

  createBackdrop(zIndex, target) {
    return new InboxBackdrop(zIndex, target);
  }

  closeOpenThread() {
    simulateKey((document.body:any), 27, 27);
  }
}

export default defn(module, InboxDriver);<|MERGE_RESOLUTION|>--- conflicted
+++ resolved
@@ -441,10 +441,6 @@
   }
   getThreadRowViewDriverStream() {
     return toItemWithLifetimeStream(this._threadRowViewDriverLiveSet).map(({el})=>el);
-<<<<<<< HEAD
-      // .filter(() => false); // TODO re-enable when threadRowViews are ready
-=======
->>>>>>> e7f647e8
   }
   getThreadViewDriverStream() {
     return toItemWithLifetimeStream(this._threadViewDriverLiveSet).map(({el})=>el);
