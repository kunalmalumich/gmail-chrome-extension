var Bacon = require('baconjs');
var waitFor = require('../../../lib/wait-for');

var makeElementChildStream = require('../../../lib/dom/make-element-child-stream');
var makeElementViewStream = require('../../../lib/dom/make-element-view-stream');
var GmailElementGetter = require('../gmail-element-getter');

var GmailComposeView = require('../views/gmail-compose-view');

function setupComposeViewDriverStream(gmailDriver, messageViewDriverStream, xhrInterceptorStream){
	return Bacon.fromPromise(
		GmailElementGetter.waitForGmailModeToSettle()
	).flatMap(function() {
		var elementStream;
		if (GmailElementGetter.isStandaloneComposeWindow()) {
			elementStream = _setupStandaloneComposeElementStream();
		} else {
			elementStream = _setupStandardComposeElementStream();
		}

<<<<<<< HEAD
		gmailDriver._composeViewDriverStream.plug(
			gmailDriver._composeElementMonitor.getViewAddedEventStream().flatMap(_waitForReady)
		);
		gmailDriver._composeViewDriverStream.plug(
			gmailDriver._fullscreenComposeElementMonitor.getViewAddedEventStream().flatMap(_waitForReady)
		);
	});


	gmailDriver._composeViewDriverStream.plug(
		gmailDriver._messageViewDriverStream.flatMap(function(gmailMessageView){
			return gmailMessageView.getEventStream().filter(function(event){
				return event.eventName === 'replyOpen';
			})
			.map(function(event){
				return event.view;
=======
		return makeElementViewStream({
			elementStream: elementStream,
			viewFn: function(el) {
				return new GmailComposeView(el, xhrInterceptorStream);
			}
		});
	}).merge(
		messageViewDriverStream.flatMap(function(gmailMessageView){
			return makeElementViewStream({
				elementStream: gmailMessageView.getReplyElementStream(),
				viewFn: function(el) {
					var view = new GmailComposeView(el, xhrInterceptorStream);
					view.setIsInlineReplyForm(true);
					return view;
				}
>>>>>>> 0d6945df
			});
		})
	);
}

function _waitForContainerAndMonitorChildrenStream(containerFn) {
	var containerEl;
	return Bacon.fromPromise(
		waitFor(function() {
			containerEl = containerFn();
			return !!containerEl;
		})
	).flatMap(function() {
		return makeElementChildStream(containerEl);
	});
}

function _setupStandardComposeElementStream() {
	return _waitForContainerAndMonitorChildrenStream(function() {
		return GmailElementGetter.getComposeWindowContainer();
	}).merge(
		_waitForContainerAndMonitorChildrenStream(function() {
			return GmailElementGetter.getFullscreenComposeWindowContainer();
		})
	).filter(function(event) {
		return !event.el.classList.contains('aJl');
	}).map(function(event) {
		return {
			type: event.type,
			el: event.el.querySelector('[role=dialog]')
		};
	}).filter(function(event) {
		return event && event.el;
	});
}

function _setupStandaloneComposeElementStream() {
	return _waitForContainerAndMonitorChildrenStream(function() {
		return GmailElementGetter.StandaloneCompose.getComposeWindowContainer();
	});
}

<<<<<<< HEAD
function _waitForReady(composeView){
	return Bacon.fromPromise(composeView.ready());
}


=======
>>>>>>> 0d6945df
module.exports = setupComposeViewDriverStream;<|MERGE_RESOLUTION|>--- conflicted
+++ resolved
@@ -18,24 +18,6 @@
 			elementStream = _setupStandardComposeElementStream();
 		}
 
-<<<<<<< HEAD
-		gmailDriver._composeViewDriverStream.plug(
-			gmailDriver._composeElementMonitor.getViewAddedEventStream().flatMap(_waitForReady)
-		);
-		gmailDriver._composeViewDriverStream.plug(
-			gmailDriver._fullscreenComposeElementMonitor.getViewAddedEventStream().flatMap(_waitForReady)
-		);
-	});
-
-
-	gmailDriver._composeViewDriverStream.plug(
-		gmailDriver._messageViewDriverStream.flatMap(function(gmailMessageView){
-			return gmailMessageView.getEventStream().filter(function(event){
-				return event.eventName === 'replyOpen';
-			})
-			.map(function(event){
-				return event.view;
-=======
 		return makeElementViewStream({
 			elementStream: elementStream,
 			viewFn: function(el) {
@@ -51,10 +33,9 @@
 					view.setIsInlineReplyForm(true);
 					return view;
 				}
->>>>>>> 0d6945df
 			});
 		})
-	);
+	).flatMap(_waitForReady);
 }
 
 function _waitForContainerAndMonitorChildrenStream(containerFn) {
@@ -94,12 +75,9 @@
 	});
 }
 
-<<<<<<< HEAD
+
 function _waitForReady(composeView){
 	return Bacon.fromPromise(composeView.ready());
 }
 
-
-=======
->>>>>>> 0d6945df
 module.exports = setupComposeViewDriverStream;