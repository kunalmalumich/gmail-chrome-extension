var _ = require('lodash');
var Bacon = require('baconjs');

require('./custom-style');

var Driver = require('../../driver-interfaces/driver');
var GmailElementGetter = require('./gmail-element-getter');
var makeXhrInterceptor = require('./make-xhr-interceptor');
var GmailThreadView = require('./views/gmail-thread-view');

var GmailModalView = require('./widgets/gmail-modal-view');


var GmailDriver = function(){
	Driver.call(this);

	this._setupEventStreams();
};

GmailDriver.prototype = Object.create(Driver.prototype);

_.extend(GmailDriver.prototype, {

	__memberVariables: [
		{name: '_threadMetadataOracle', destroy: false, get: true},
		{name: '_fullscreenViewDriverStream', destroy: true, get: true, destroyFunction: 'end'},
		{name: '_rowListViewDriverStream', destroy: true, get: true, destroyFunction: 'end'},
		{name: '_threadViewDriverStream', destroy: true, get: true, destroyFunction: 'end'},
		{name: '_toolbarViewDriverStream', destroy: true, get: true, destroyFunction: 'end'},
		{name: '_composeViewDriverStream', destroy: true, get: true, destroyFunction: 'end'},
		{name: '_xhrInterceptorStream', destroy: true, get: true, destroyFunction: 'end'},
		{name: '_messageViewDriverStream', destroy: true, get: true, destroyFunction: 'end'}
	],

	showCustomFullscreenView: function(element){
		require('./gmail-driver/show-custom-fullscreen-view')(this, element);
	},

	showNativeFullscreenView: function(){
		require('./gmail-driver/show-native-fullscreen-view')(this);
	},

	getNativeViewNames: function(){
		return require('./views/gmail-fullscreen-view/gmail-fullscreen-view-names').GMAIL_VIEWS;
	},

	createLink: function(viewName, params){
		return require('./gmail-driver/create-link')(this, viewName, params);
	},

	gotoView: function(viewName, params){
		return require('./gmail-driver/goto-view')(this, viewName, params);
	},

	openComposeWindow: function(){
		require('./gmail-driver/open-compose-window')(this);
	},

	createModalView: function(options){
		return new GmailModalView(options);
	},

	_setupEventStreams: function(){
		var result = makeXhrInterceptor();
		var xhrInterceptStream = result.xhrInterceptStream;
		this._threadMetadataOracle = result.threadMetadataOracle;

		this._xhrInterceptorStream = new Bacon.Bus();
		this._xhrInterceptorStream.plug(xhrInterceptStream);

		require('./gmail-driver/setup-fullscreen-view-driver-stream')(this);

		this._rowListViewDriverStream = this._setupFullscreenSubViewDriver('newGmailRowlistView');
		this._threadViewDriverStream = this._setupFullscreenSubViewDriver('newGmailThreadView');

		this._setupToolbarViewDriverStream();
		this._setupMessageViewDriverStream();
		this._setupComposeViewDriverStream();
	},

	_setupComposeViewDriverStream: function() {
		this._composeViewDriverStream = new Bacon.Bus();
		this._composeViewDriverStream.plug(
			require('./gmail-driver/setup-compose-view-driver-stream')(
				this, this._messageViewDriverStream, this._xhrInterceptorStream
			)
		);
	},

<<<<<<< HEAD
	_setupFullscreenSubViewDriver: function(streamName, viewName){
		this[streamName] = new Bacon.Bus();
=======


	/* getThreadViewDriverStream: function(){
		// we debounce because preview pane and standard thread watching can throw off
		// events for the same thread in certain edge cases
		// (namely preview pane active, but refreshing in thread view)
		return this._threadViewDriverStream.debounceImmediate(20);
	},*/


	_setupFullscreenSubViewDriver: function(viewName){
		var bus = new Bacon.Bus();
>>>>>>> 6caca21b

		bus.plug(
			this._fullscreenViewDriverStream.flatMap(function(gmailFullscreenView){
				return gmailFullscreenView.getEventStream().filter(function(event){
					return event.eventName === viewName;
				})
				.map(function(event){
					return event.view;
				});
			})
		);

		return bus;
	},

	_setupToolbarViewDriverStream: function(){
		this._toolbarViewDriverStream = new Bacon.Bus();

		this._toolbarViewDriverStream.plug(
			this._rowListViewDriverStream.map(function(gmailRowListView){
				return gmailRowListView.getToolbarView();
			})
		);

		this._toolbarViewDriverStream.plug(
			this._threadViewDriverStream.map(function(gmailThreadView){
				return gmailThreadView.getToolbarView();
			})
		);
	},

	_setupMessageViewDriverStream: function(){
		this._messageViewDriverStream = new Bacon.Bus();

		this._messageViewDriverStream.plug(
			this._threadViewDriverStream.flatMap(function(gmailThreadView){
				return gmailThreadView.getEventStream().filter(function(event){
					return event.eventName === 'messageLoaded';
				})
				.map(function(event){
					return event.view;
				});
			})
		);
	}

});

module.exports = GmailDriver;<|MERGE_RESOLUTION|>--- conflicted
+++ resolved
@@ -87,23 +87,8 @@
 		);
 	},
 
-<<<<<<< HEAD
-	_setupFullscreenSubViewDriver: function(streamName, viewName){
-		this[streamName] = new Bacon.Bus();
-=======
-
-
-	/* getThreadViewDriverStream: function(){
-		// we debounce because preview pane and standard thread watching can throw off
-		// events for the same thread in certain edge cases
-		// (namely preview pane active, but refreshing in thread view)
-		return this._threadViewDriverStream.debounceImmediate(20);
-	},*/
-
-
 	_setupFullscreenSubViewDriver: function(viewName){
 		var bus = new Bacon.Bus();
->>>>>>> 6caca21b
 
 		bus.plug(
 			this._fullscreenViewDriverStream.flatMap(function(gmailFullscreenView){
